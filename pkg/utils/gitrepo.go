--- conflicted
+++ resolved
@@ -303,11 +303,8 @@
 			return nil
 		})
 
-<<<<<<< HEAD
-	klog.Infof("otherFiles size %d", len(otherFiles))
-=======
+
 	klog.Infof("otherFiles size %v", len(otherFiles))
->>>>>>> 8aaa7925
 
 	return chartDirs, kustomizeDirs, crdsAndNamespaceFiles, rbacFiles, otherFiles, err
 }
