// You may obtain a copy of the License at
//
//     http://www.apache.org/licenses/LICENSE-2.0
//
// Unless required by applicable law or agreed to in writing, software
// distributed under the License is distributed on an "AS IS" BASIS,
// WITHOUT WARRANTIES OR CONDITIONS OF ANY KIND, either express or implied.
// See the License for the specific language governing permissions and
// limitations under the License.

package kubernetes

import (
	"context"
	"encoding/json"
	"fmt"
	"reflect"
	"strings"

	corev1 "k8s.io/api/core/v1"
	"k8s.io/apimachinery/pkg/api/errors"
	metav1 "k8s.io/apimachinery/pkg/apis/meta/v1"
	"k8s.io/apimachinery/pkg/apis/meta/v1/unstructured"
	"k8s.io/apimachinery/pkg/runtime"
	"k8s.io/apimachinery/pkg/runtime/schema"
	"k8s.io/apimachinery/pkg/types"
	jsonpatch "k8s.io/apimachinery/pkg/util/jsonmergepatch"
	"k8s.io/client-go/dynamic"
	"k8s.io/klog"

	dplv1alpha1 "github.com/open-cluster-management/multicloud-operators-deployable/pkg/apis/apps/v1"
	appv1alpha1 "github.com/open-cluster-management/multicloud-operators-subscription/pkg/apis/apps/v1"
	"github.com/open-cluster-management/multicloud-operators-subscription/pkg/utils"
)

func (sync *KubeSynchronizer) checkServerObjects(gvk schema.GroupVersionKind, res *ResourceMap) error {
	if res == nil {
		errmsg := "Checking server objects with nil map"
		klog.Error(errmsg)

		return errors.NewBadRequest(errmsg)
	}

	klog.V(5).Info("Checking Server object:", res.GroupVersionResource)

	objlist, err := sync.DynamicClient.Resource(res.GroupVersionResource).List(context.TODO(), metav1.ListOptions{})
	if err != nil {
		return err
	}

	var dl dynamic.ResourceInterface

	for _, obj := range objlist.Items {
		obj := obj
		if !sync.Extension.IsObjectOwnedBySynchronizer(&obj, sync.SynchronizerID) {
			continue
		}

		host := sync.Extension.GetHostFromObject(&obj)
		dpl := utils.GetHostDeployableFromObject(&obj)
		source := utils.GetSourceFromObject(&obj)

		if dpl == nil || host == nil {
			continue
		}

		reskey := sync.generateResourceMapKey(*host, *dpl)

		tplunit, ok := res.TemplateMap[reskey]

		if res.Namespaced {
			dl = sync.DynamicClient.Resource(res.GroupVersionResource).Namespace(obj.GetNamespace())
		} else {
			dl = sync.DynamicClient.Resource(res.GroupVersionResource)
		}

		if !ok {
			// Harvest from system
			if obj.GetDeletionTimestamp() == nil {
				klog.V(3).Infof("Havesting tplunit from cluster host: %#v, obj: %#v, TemplateMap: %#v", dpl, obj, res.TemplateMap)

				unit := &TemplateUnit{
					ResourceUpdated: false,
					StatusUpdated:   false,
					Unstructured:    obj.DeepCopy(),
					Source:          source,
				}
				unit.Unstructured.SetGroupVersionKind(gvk)
				res.TemplateMap[reskey] = unit
			}
		} else {
			if tplunit.Source != source {
				klog.V(3).Info("Havesting resource ", dpl.Namespace, "/", dpl.Name, " but owned by other source, skipping")
				continue
			}

			status := obj.Object["status"]
			klog.V(4).Info("Found for ", dpl, ", tplunit:", tplunit, "Doing obj ", obj.GetNamespace(), "/", obj.GetName(), " with status:", status)
			delete(obj.Object, "status")

			err = sync.Extension.UpdateHostStatus(err, tplunit.Unstructured, status, false)

			if err != nil {
				klog.Error("Failed to update host status with error:", err)
			}

			if tplunit.ResourceUpdated {
				continue
			}

			if !reflect.DeepEqual(obj, tplunit.Unstructured.Object) {
				newobj := tplunit.Unstructured.DeepCopy()
				newobj.SetResourceVersion(obj.GetResourceVersion())
				_, err = dl.Update(context.TODO(), newobj, metav1.UpdateOptions{})
				klog.V(5).Info("Check - Updated existing Resource to", tplunit, " with err:", err)

				sync.eventrecorder.RecordEvent(tplunit.Unstructured, "UpdateResource",
					"Synchronizer updated resource "+tplunit.GetName()+"of gvk:"+tplunit.GroupVersionKind().String()+" for retry", err)

				if err == nil {
					tplunit.ResourceUpdated = true
				}
			}
			// don't process the err of status update. leave it to next round house keeping
			if err != nil {
				return err
			}
			klog.V(5).Info("Updated template ", tplunit.Unstructured.GetName(), ":", tplunit.ResourceUpdated)
			res.TemplateMap[reskey] = tplunit
		}
	}

	return nil
}

func (sync *KubeSynchronizer) createNewResourceByTemplateUnit(ri dynamic.ResourceInterface, tplunit *TemplateUnit) error {
	klog.V(5).Info("Apply - Creating New Resource ", tplunit)

	tplunit.Unstructured.SetResourceVersion("")
	obj, err := ri.Create(context.TODO(), tplunit.Unstructured, metav1.CreateOptions{})

	// Auto Create Namespace if not exist
	if err != nil && errors.IsNotFound(err) {
		ns := &corev1.Namespace{}
		ns.Name = tplunit.GetNamespace()

		tplanno := tplunit.GetAnnotations()
		if tplanno == nil {
			tplanno = make(map[string]string)
		}

		nsanno := ns.GetAnnotations()
		if nsanno == nil {
			nsanno = make(map[string]string)
		}

		if tplanno[appv1alpha1.AnnotationHosting] > "" {
			nsanno[appv1alpha1.AnnotationHosting] = tplanno[appv1alpha1.AnnotationHosting]
			nsanno[appv1alpha1.AnnotationSyncSource] = "subnsdpl-" + tplanno[appv1alpha1.AnnotationHosting]
		}

		ns.SetAnnotations(nsanno)

		klog.V(1).Infof("Apply - Creating New Namespace: %#v", ns)

		nsus := &unstructured.Unstructured{}
		nsus.Object, err = runtime.DefaultUnstructuredConverter.ToUnstructured(ns)

		if err == nil {
			nsus.SetGroupVersionKind(schema.GroupVersionKind{
				Version: "v1",
				Kind:    "Namespace",
			})
			sync.eventrecorder.RecordEvent(nsus, "CreateNamespace",
				"Synchronizer created namespace "+ns.Name+" for resource "+tplunit.GetName(), err)

			_, err = sync.DynamicClient.Resource(schema.GroupVersionResource{
				Version:  "v1",
				Resource: "namespaces",
			}).Create(context.TODO(), nsus, metav1.CreateOptions{})

			if err == nil {
				// try again
				obj, err = ri.Create(context.TODO(), tplunit.Unstructured, metav1.CreateOptions{})
			}
		}
	}

	if err != nil {
		tplunit.ResourceUpdated = false

		klog.Error("Failed to apply resource with error: ", err)

		return err
	}

	obj.SetGroupVersionKind(tplunit.GroupVersionKind())
	sync.eventrecorder.RecordEvent(obj, "CreateResource",
		"Synchronizer created resource "+tplunit.GetName()+" of gvk:"+obj.GroupVersionKind().String(), err)

	tplunit.ResourceUpdated = true

	if obj != nil {
		err = sync.Extension.UpdateHostStatus(err, tplunit.Unstructured, obj.Object["status"], false)
	} else {
		err = sync.Extension.UpdateHostStatus(err, tplunit.Unstructured, nil, false)
	}

	if err != nil {
		klog.Error("Failed to update host status with error: ", err)
	}

	return err
}

//updateResourceByTemplateUnit will have a NamespaceableResourceInterface,
//when calling, the ri will have the namespace and GVR information already.
//ri gets GVR from applyKindTemplates func
//ri gets namespace info from applyTemplate func
//
//updateResourceByTemplateUnit will then update,patch the obj given tplunit.
func (sync *KubeSynchronizer) updateResourceByTemplateUnit(ri dynamic.ResourceInterface,
	obj *unstructured.Unstructured, tplunit *TemplateUnit, isService bool) error {
	var err error

	overwrite := false
	merge := false
	tplown := sync.Extension.GetHostFromObject(tplunit)

	tmplAnnotations := tplunit.GetAnnotations()
	klog.Info("tmplAnnotations[appv1alpha1.AnnotationClusterAdmin] = " + tmplAnnotations[appv1alpha1.AnnotationClusterAdmin])
	klog.Info("tmplAnnotations[appv1alpha1.AnnotationResourceOverwriteOption] = " + tmplAnnotations[appv1alpha1.AnnotationResourceOverwriteOption])

	if tplown != nil && !sync.Extension.IsObjectOwnedByHost(obj, *tplown, sync.SynchronizerID) {
		// If the subscription is created by a subscription admin and overwrite option exists,
		// we can update the resource even if it is not owned by this subscription.
		// These subscription annotations are passed down to deployable payload by the subscribers.
		// When we update other owner's resources, make sure these annnotations along with other
		// subscription specific annotations are removed.
		if strings.EqualFold(tmplAnnotations[appv1alpha1.AnnotationClusterAdmin], "true") &&
			tmplAnnotations[appv1alpha1.AnnotationResourceOverwriteOption] != "" {
			klog.Infof("Resource %s/%s will be updated with overwrite option: %s.", tplunit.GetNamespace(), tplunit.GetName(), tmplAnnotations[appv1alpha1.AnnotationResourceOverwriteOption])

			overwrite = true
		} else {
			errmsg := "Obj " + tplunit.GetNamespace() + "/" + tplunit.GetName() + " exists and owned by others, backoff"
			klog.Info(errmsg)

			tplunit.ResourceUpdated = false

			err = sync.Extension.UpdateHostStatus(errors.NewBadRequest(errmsg), tplunit.Unstructured, nil, false)

			if err != nil {
				klog.Error("Failed to update host status for existing resource with error:", err)
			}

			return err
		}
	}

	if strings.EqualFold(tmplAnnotations[appv1alpha1.AnnotationResourceOverwriteOption], appv1alpha1.MergeOverwrite) {
		merge = true
	}

	newobj := tplunit.Unstructured.DeepCopy()
<<<<<<< HEAD
	if overwrite {
		// If overwriting someone else's resource, remove annotations like hosting subscription, hostring deployables... etc
		newobj = utils.RemoveSubAnnotations(newobj)
	}
=======
>>>>>>> 446a6a96

	if merge || isService {
		var objb, tplb, pb []byte
		objb, err = obj.MarshalJSON()

		if err != nil {
			klog.Error("Failed to marshall obj with error:", err)
			return err
		}

		tplb, err = newobj.MarshalJSON()

		if err != nil {
			klog.Error("Failed to marshall tplunit with error:", err)
			return err
		}

		pb, err = jsonpatch.CreateThreeWayJSONMergePatch(tplb, tplb, objb)
		if err != nil {
			klog.Error("Failed to make patch with error:", err)
			return err
		}

		klog.Info("Generating Patch for service update.\nObjb:", string(objb), "\ntplb:", string(tplb), "\nPatch:", string(pb))
		_, err = ri.Patch(context.TODO(), obj.GetName(), types.MergePatchType, pb, metav1.PatchOptions{})
	} else {
<<<<<<< HEAD
		klog.Infof("Update non-service object. newobj: %#v", newobj)
		_, err = ri.Update(context.TODO(), newobj, metav1.UpdateOptions{})
=======
		klog.V(1).Infof("Update non-service object. newobj: %#v", newobj)
		//bypass the cicd _, err = ri.Update(context.TODO(), newobj, metav1.UpdateOptions{})
		newBytes, _ := newobj.MarshalJSON()
		objb, _ := obj.MarshalJSON()
		pb, _ := jsonpatch.CreateThreeWayJSONMergePatch(newBytes, newBytes, objb)
		_, err = ri.Patch(context.TODO(), obj.GetName(), types.MergePatchType, pb, metav1.PatchOptions{})
>>>>>>> 446a6a96
	}

	sync.eventrecorder.RecordEvent(tplunit.Unstructured, "UpdateResource",
		"Synchronizer updated resource for template "+tplunit.GetName()+" of gvk:"+tplunit.GroupVersionKind().String(), err)

	klog.V(5).Info("Check - Updated existing Resource to", tplunit, " with err:", err)

	if err == nil {
		tplunit.ResourceUpdated = true
	} else {
		klog.Error("Failed to update resource with error:", err)
	}

	sterr := sync.Extension.UpdateHostStatus(err, tplunit.Unstructured, obj.Object["status"], false)

	if sterr != nil {
		klog.Error("Failed to update host status with error:", err)
	}

	return nil
}

var serviceGVR = schema.GroupVersionResource{
	Version:  "v1",
	Resource: "services",
}

func (sync *KubeSynchronizer) applyKindTemplates(res *ResourceMap) {
	nri := sync.DynamicClient.Resource(res.GroupVersionResource)

	for k, tplunit := range res.TemplateMap {
		klog.V(1).Infof("k: %v, res.GroupVersionResource: %v", k, res.GroupVersionResource)
		err := sync.applyTemplate(nri, res.Namespaced, k, tplunit, (res.GroupVersionResource == serviceGVR))

		if err != nil {
			klog.Error("Failed to apply kind template", tplunit.Unstructured, "with error:", err)
		}
	}
}

func (sync *KubeSynchronizer) applyTemplate(nri dynamic.NamespaceableResourceInterface, namespaced bool,
	k string, tplunit *TemplateUnit, isService bool) error {
	klog.V(1).Info("Applying (key:", k, ") template:", tplunit, tplunit.Unstructured, "updated:", tplunit.ResourceUpdated)

	var ri dynamic.ResourceInterface
	if namespaced {
		ri = nri.Namespace(tplunit.GetNamespace())
	} else {
		ri = nri
	}

	if !utils.AllowApplyTemplate(sync.LocalClient, tplunit.Unstructured) {
		klog.Infof("Applying template is paused: %v/%v", tplunit.GetName(), tplunit.GetNamespace())
		return nil
	}

	obj, err := ri.Get(context.TODO(), tplunit.GetName(), metav1.GetOptions{})

	if err != nil {
		if errors.IsNotFound(err) {
			err = sync.createNewResourceByTemplateUnit(ri, tplunit)
		} else {
			klog.Error("Failed to apply resource with error:", err)
		}
	} else if !tplunit.ResourceUpdated {
		err = sync.updateResourceByTemplateUnit(ri, obj, tplunit, isService)
		// don't process the err of status update. leave it to next round house keeping
	}
	// leave the sync the check routine, not this one

	klog.V(3).Info("Applied Kind Template ", tplunit.Unstructured, " error:", err)

	return err
}

// DeRegisterTemplate applies the resource in spec.template to given kube
func (sync *KubeSynchronizer) DeRegisterTemplate(host, dpl types.NamespacedName, source string) error {
	if klog.V(utils.QuiteLogLel) {
		fnName := utils.GetFnName()
		klog.Infof("Entering: %v()", fnName)

		defer klog.Infof("Exiting: %v()", fnName)
	}
	// check resource template map for deployables
	klog.V(2).Info("Deleting template ", dpl, "for source:", source)

	for _, resmap := range sync.KubeResources {
		// all templates are added with annotations, no need to check nil
		if len(resmap.TemplateMap) > 0 {
			klog.V(5).Info("Checking valid resource map: ", resmap.GroupVersionResource)
		}

		reskey := sync.generateResourceMapKey(host, dpl)

		tplunit, ok := resmap.TemplateMap[reskey]
		if !ok || tplunit.Source != source {
			if tplunit != nil {
				klog.V(5).Infof("Delete - skipping tplunit with other source, resmap source: %v, source: %v", tplunit.Source, source)
			}

			continue
		}

		delete(resmap.TemplateMap, reskey)

		klog.V(5).Info("Deleted template ", dpl, "in resource map ", resmap.GroupVersionResource)

		if !resmap.GroupVersionResource.Empty() {
			var dl dynamic.ResourceInterface
			if resmap.Namespaced {
				dl = sync.DynamicClient.Resource(resmap.GroupVersionResource).Namespace(tplunit.GetNamespace())
			} else {
				dl = sync.DynamicClient.Resource(resmap.GroupVersionResource)
			}

			// check resource ownership
			tgtobj, err := dl.Get(context.TODO(), tplunit.GetName(), metav1.GetOptions{})
			if err == nil {
				if sync.Extension.IsObjectOwnedByHost(tgtobj, host, sync.SynchronizerID) {
					klog.V(5).Info("Resource is owned by ", host, "Deleting ", tplunit.Unstructured)

					deletepolicy := metav1.DeletePropagationBackground
					err = dl.Delete(context.TODO(), tplunit.GetName(), metav1.DeleteOptions{PropagationPolicy: &deletepolicy})
					sync.eventrecorder.RecordEvent(tplunit.Unstructured, "DeleteResource",
						"Synchronizer deleted resource "+tplunit.GetName()+" of gvk:"+tplunit.GroupVersionKind().String()+" by deregister", err)

					if err != nil {
						klog.Error("Failed to delete tplunit in kubernetes, with error:", err)
					}

					sterr := sync.Extension.UpdateHostStatus(err, tplunit.Unstructured, nil, true)

					if sterr != nil {
						klog.Error("Failed to update host status, with error:", err)
					}
				}
			}
		}

		klog.V(5).Info("Deleted resource ", dpl, "in k8s")
	}

	return nil
}

// RegisterTemplate applies the resource in spec.template to given kube
func (sync *KubeSynchronizer) RegisterTemplate(host types.NamespacedName, instance *dplv1alpha1.Deployable, source string) error {
	// Parse the resource in template
	if klog.V(utils.QuiteLogLel) {
		fnName := utils.GetFnName()
		klog.Infof("Entering: %v()", fnName)

		defer klog.Infof("Exiting: %v()", fnName)
	}

	var err error

	template := &unstructured.Unstructured{}

	if instance.Spec.Template == nil {
		klog.Warning("Processing local deployable without template:", instance)
		return nil
	}

	if instance.Spec.Template.Object != nil {
		template.Object, err = runtime.DefaultUnstructuredConverter.ToUnstructured(instance.Spec.Template.Object.DeepCopyObject())
	} else {
		err = json.Unmarshal(instance.Spec.Template.Raw, template)
		klog.V(3).Info("Processing Local with template:", template, ", syncid: ", sync.SynchronizerID, ", host: ", host)
	}

	if err != nil {
		klog.Error("Failed to unmashal template with error: ", err, " with ", string(instance.Spec.Template.Raw))
		return err
	}

	if template.GetKind() == "" {
		return errors.NewBadRequest("Failed to update template with empty kind. gvk:" + template.GetObjectKind().GroupVersionKind().String())
	}

	// set name to deployable name if not given
	if template.GetName() == "" {
		template.SetName(instance.GetName())
	}

	// carry/override with deployable labels
	tpllbls := template.GetLabels()
	if tpllbls == nil {
		tpllbls = make(map[string]string)
	}

	for k, v := range instance.GetLabels() {
		tpllbls[k] = v
	}

	template.SetLabels(tpllbls)

	tplgvk := template.GetObjectKind().GroupVersionKind()
	validgvk := sync.GetValidatedGVK(tplgvk)

	if validgvk == nil {
		return errors.NewBadRequest("GroupVersionKind of Template is not supported. " + tplgvk.String())
	}

	template.SetGroupVersionKind(*validgvk)

	resmap, ok := sync.KubeResources[*validgvk]

	if !ok {
		// register new kind
		resmap = &ResourceMap{
			GroupVersionResource: schema.GroupVersionResource{},
			TemplateMap:          make(map[string]*TemplateUnit),
			Namespaced:           true,
		}
		klog.V(5).Info("Adding new resource from registration. kind: ", template.GetKind(), " GroupVersionResource: ", resmap.GroupVersionResource)
	}

	if resmap.Namespaced && template.GetNamespace() == "" {
		template.SetNamespace(instance.GetNamespace())
	}

	dpl := types.NamespacedName{
		Name:      instance.GetName(),
		Namespace: instance.GetNamespace(),
	}

	reskey := sync.generateResourceMapKey(host, dpl)

	// Try to get template object, take error as not exist, will check again anyway.
	if len(instance.GetObjectMeta().GetFinalizers()) > 0 {
		// Deployable in being deleted, de-register template and return
		klog.V(5).Info("Deployable has finalizers, ready to delete object", instance)

		err = sync.DeRegisterTemplate(host, dpl, source)

		if err != nil {
			klog.Error("Failed to deregister template when there are finalizer(s) with error: ", err)
		}

		return nil
	}

	// step out if the target resource is not from this deployable
	existingTemplateUnit, ok := resmap.TemplateMap[reskey]

	if ok && !sync.Extension.IsObjectOwnedByHost(existingTemplateUnit.Unstructured, host, sync.SynchronizerID) {
		return errors.NewBadRequest(fmt.Sprintf("Resource owned by other owner: %s vs %s. Backing off.",
			sync.Extension.GetHostFromObject(existingTemplateUnit.Unstructured).String(), host.String()))
	}

	if !utils.IsLocalDeployable(instance) {
		klog.V(5).Info("Deployable is not (no longer) local, ready to delete object", instance)

		err = sync.DeRegisterTemplate(host, dpl, source)

		if err != nil {
			klog.Error("Failed to deregister template when the deployable is not local, with error:", err)
		}

		instance.Status.ResourceStatus = nil
		instance.Status.Message = ""
		instance.Status.Reason = ""

		return nil
	}

	err = sync.Extension.SetHostToObject(template, host, sync.SynchronizerID)
	if err != nil {
		klog.Error("Failed to set host to object with error:", err)
	}

	tplanno := template.GetAnnotations()
	tplanno[dplv1alpha1.AnnotationHosting] = instance.GetNamespace() + "/" + instance.GetName()

	tplanno[appv1alpha1.AnnotationSyncSource] = source
	template.SetAnnotations(tplanno)

	// apply override in template
	if sync.SynchronizerID != nil {
		ovmap, err := utils.PrepareOverrides(*sync.SynchronizerID, instance)
		if err != nil {
			klog.Error("Failed to prepare override for instance: ", instance)
			return err
		}

		template, err = utils.OverrideTemplate(template, ovmap)

		if err != nil {
			klog.Error("Failed to apply override for instance: ", instance)
			return err
		}
	}

	klog.V(4).Info("overrode template: ", template)
	// skip no-op to template

	templateUnit := &TemplateUnit{
		ResourceUpdated: false,
		StatusUpdated:   false,
		Unstructured:    template.DeepCopy(),
		Source:          source,
	}
	resmap.TemplateMap[reskey] = templateUnit
	sync.KubeResources[template.GetObjectKind().GroupVersionKind()] = resmap

	klog.V(2).Info("Registered template ", template, "to KubeResource map:", template.GetObjectKind().GroupVersionKind(), "for source: ", source)

	return nil
}

func (sync *KubeSynchronizer) generateResourceMapKey(host, dpl types.NamespacedName) string {
	return host.String() + "/" + dpl.String()
}<|MERGE_RESOLUTION|>--- conflicted
+++ resolved
@@ -263,13 +263,11 @@
 	}
 
 	newobj := tplunit.Unstructured.DeepCopy()
-<<<<<<< HEAD
+
 	if overwrite {
 		// If overwriting someone else's resource, remove annotations like hosting subscription, hostring deployables... etc
 		newobj = utils.RemoveSubAnnotations(newobj)
 	}
-=======
->>>>>>> 446a6a96
 
 	if merge || isService {
 		var objb, tplb, pb []byte
@@ -296,17 +294,8 @@
 		klog.Info("Generating Patch for service update.\nObjb:", string(objb), "\ntplb:", string(tplb), "\nPatch:", string(pb))
 		_, err = ri.Patch(context.TODO(), obj.GetName(), types.MergePatchType, pb, metav1.PatchOptions{})
 	} else {
-<<<<<<< HEAD
 		klog.Infof("Update non-service object. newobj: %#v", newobj)
 		_, err = ri.Update(context.TODO(), newobj, metav1.UpdateOptions{})
-=======
-		klog.V(1).Infof("Update non-service object. newobj: %#v", newobj)
-		//bypass the cicd _, err = ri.Update(context.TODO(), newobj, metav1.UpdateOptions{})
-		newBytes, _ := newobj.MarshalJSON()
-		objb, _ := obj.MarshalJSON()
-		pb, _ := jsonpatch.CreateThreeWayJSONMergePatch(newBytes, newBytes, objb)
-		_, err = ri.Patch(context.TODO(), obj.GetName(), types.MergePatchType, pb, metav1.PatchOptions{})
->>>>>>> 446a6a96
 	}
 
 	sync.eventrecorder.RecordEvent(tplunit.Unstructured, "UpdateResource",
