--- conflicted
+++ resolved
@@ -111,12 +111,8 @@
 	if ok {
 		subitem.Stop()
 		delete(ghs.itemmap, key)
-<<<<<<< HEAD
-		ghs.synchronizer.CleanupByHost(key, "subscription-"+key.String())
-=======
 		ghs.synchronizer.CleanupByHost(key, githubk8ssyncsource+key.String())
 		ghs.synchronizer.CleanupByHost(key, githubhelmsyncsource+key.String())
->>>>>>> cb17f7d3
 	}
 
 	return nil
