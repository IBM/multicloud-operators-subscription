// Copyright 2019 The Kubernetes Authors.
//
// Licensed under the Apache License, Version 2.0 (the "License");
// you may not use this file except in compliance with the License.
// You may obtain a copy of the License at
//
//     http://www.apache.org/licenses/LICENSE-2.0
//
// Unless required by applicable law or agreed to in writing, software
// distributed under the License is distributed on an "AS IS" BASIS,
// WITHOUT WARRANTIES OR CONDITIONS OF ANY KIND, either express or implied.
// See the License for the specific language governing permissions and
// limitations under the License.

package helmrepo

import (
	"errors"
	"strings"

	"k8s.io/apimachinery/pkg/runtime"
	"k8s.io/apimachinery/pkg/runtime/schema"
	"k8s.io/apimachinery/pkg/types"
	"k8s.io/client-go/rest"
	"k8s.io/klog"
	"sigs.k8s.io/controller-runtime/pkg/client"
	"sigs.k8s.io/controller-runtime/pkg/manager"

	appv1alpha1 "github.com/open-cluster-management/multicloud-operators-subscription/pkg/apis/apps/v1"
	kubesynchronizer "github.com/open-cluster-management/multicloud-operators-subscription/pkg/synchronizer/kubernetes"
	"github.com/open-cluster-management/multicloud-operators-subscription/pkg/utils"
)

type SyncSource interface {
	GetInterval() int
	GetLocalClient() client.Client
	GetValidatedGVK(schema.GroupVersionKind) *schema.GroupVersionKind
	IsResourceNamespaced(schema.GroupVersionKind) bool
	AddTemplates(string, types.NamespacedName, []kubesynchronizer.DplUnit) error
	CleanupByHost(types.NamespacedName, string) error
}

type itemmap map[types.NamespacedName]*SubscriberItem

// Subscriber - information to run namespace subscription
type Subscriber struct {
	itemmap
	manager      manager.Manager
	synchronizer SyncSource
	syncinterval int
}

var defaultSubscriber *Subscriber

var helmreposyncsource = "subhelm-"

// Add does nothing for namespace subscriber, it generates cache for each of the item
func Add(mgr manager.Manager, hubconfig *rest.Config, syncid *types.NamespacedName, syncinterval int) error {
	// No polling, use cache. Add default one for cluster namespace
	var err error

	klog.V(2).Info("Setting up default helmrepo subscriber on ", syncid)

	sync := kubesynchronizer.GetDefaultSynchronizer()
	if sync == nil {
		err = kubesynchronizer.Add(mgr, hubconfig, syncid, syncinterval)
		if err != nil {
			klog.Error("Failed to initialize synchronizer for default namespace channel with error:", err)
			return err
		}

		sync = kubesynchronizer.GetDefaultSynchronizer()
	}

	if err != nil {
		klog.Error("Failed to create synchronizer for subscriber with error:", err)
		return err
	}

	defaultSubscriber = CreateHelmRepoSubsriber(hubconfig, mgr.GetScheme(), mgr, sync, syncinterval)
	if defaultSubscriber == nil {
		errmsg := "failed to create default namespace subscriber"

		return errors.New(errmsg)
	}

	return nil
}

// SubscribeItem subscribes a subscriber item with namespace channel
func (hrs *Subscriber) SubscribeItem(subitem *appv1alpha1.SubscriberItem) error {
	if hrs.itemmap == nil {
		hrs.itemmap = make(map[types.NamespacedName]*SubscriberItem)
	}

	itemkey := types.NamespacedName{Name: subitem.Subscription.Name, Namespace: subitem.Subscription.Namespace}
	klog.V(2).Info("subscribeItem ", itemkey)

	hrssubitem, ok := hrs.itemmap[itemkey]

	if !ok {
		hrssubitem = &SubscriberItem{}
		hrssubitem.syncinterval = hrs.syncinterval
		hrssubitem.synchronizer = hrs.synchronizer
	}

	subitem.DeepCopyInto(&hrssubitem.SubscriberItem)
	hrssubitem.hash = ""

	hrs.itemmap[itemkey] = hrssubitem

	previousReconcileLevel := hrssubitem.reconcileRate

	chnAnnotations := hrssubitem.Channel.GetAnnotations()

	subAnnotations := hrssubitem.Subscription.GetAnnotations()

	hrssubitem.reconcileRate = utils.GetReconcileRate(chnAnnotations, subAnnotations)

	// Reconcile level can be overridden to be
	if strings.EqualFold(subAnnotations[appv1alpha1.AnnotationResourceReconcileLevel], "off") {
		klog.Infof("Overriding channel's reconcile rate %s to turn it off", hrssubitem.reconcileRate)
		hrssubitem.reconcileRate = "off"
	}

	var restart bool = false

	if previousReconcileLevel != "" && !strings.EqualFold(previousReconcileLevel, hrssubitem.reconcileRate) {
		// reconcile frequency has changed. restart the go routine
		restart = true
	}

	hrssubitem.Start(restart)

	return nil
}

// UnsubscribeItem uhrsubscribes a namespace subscriber item
func (hrs *Subscriber) UnsubscribeItem(key types.NamespacedName) error {
<<<<<<< HEAD
	klog.Info("helm UnsubscribeItem ", key)
=======
	klog.V(2).Info("helm UnsubscribeItem ", key)
>>>>>>> 46fb76b1

	subitem, ok := hrs.itemmap[key]

	if ok {
		subitem.Stop()
		delete(hrs.itemmap, key)

		if err := hrs.synchronizer.CleanupByHost(key, helmreposyncsource+key.String()); err != nil {
			klog.Errorf("failed to unsubscribe %v, err: %v", key.String(), err)
			return err
		}
	}

	return nil
}

// GetDefaultSubscriber - returns the defajlt namespace subscriber
func GetDefaultSubscriber() appv1alpha1.Subscriber {
	return defaultSubscriber
}

// CreateNamespaceSubsriber - create namespace subscriber with config to hub cluster, scheme of hub cluster and a syncrhonizer to local cluster
func CreateHelmRepoSubsriber(config *rest.Config, scheme *runtime.Scheme, mgr manager.Manager,
	kubesync SyncSource, syncinterval int) *Subscriber {
	if config == nil || kubesync == nil {
		klog.Error("Can not create namespace subscriber with config: ", config, " kubenetes synchronizer: ", kubesync)
		return nil
	}

	hrsubscriber := &Subscriber{
		manager:      mgr,
		synchronizer: kubesync,
	}

	hrsubscriber.itemmap = make(map[types.NamespacedName]*SubscriberItem)
	hrsubscriber.syncinterval = syncinterval

	return hrsubscriber
}<|MERGE_RESOLUTION|>--- conflicted
+++ resolved
@@ -137,11 +137,8 @@
 
 // UnsubscribeItem uhrsubscribes a namespace subscriber item
 func (hrs *Subscriber) UnsubscribeItem(key types.NamespacedName) error {
-<<<<<<< HEAD
-	klog.Info("helm UnsubscribeItem ", key)
-=======
 	klog.V(2).Info("helm UnsubscribeItem ", key)
->>>>>>> 46fb76b1
+
 
 	subitem, ok := hrs.itemmap[key]
 
