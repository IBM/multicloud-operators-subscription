--- conflicted
+++ resolved
@@ -543,17 +543,15 @@
 		rsc.SetAnnotations(rscAnnotations)
 	}
 
-<<<<<<< HEAD
 	// Set app label
 	utils.SetAppLabel(ghsi.SubscriberItem.Subscription, rsc)
-=======
+
 	rsc.SetOwnerReferences([]metav1.OwnerReference{{
 		APIVersion: subscriptionGVK.Version,
 		Kind:       subscriptionGVK.Kind,
 		Name:       ghsi.Subscription.Name,
 		UID:        ghsi.Subscription.UID,
 	}})
->>>>>>> 44488321
 
 	dpl.Spec.Template = &runtime.RawExtension{}
 	dpl.Spec.Template.Raw, err = json.Marshal(rsc)
