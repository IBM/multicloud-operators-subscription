// Copyright 2020 The Kubernetes Authors.
//
// Licensed under the Apache License, Version 2.0 (the "License");
// you may not use this file except in compliance with the License.
// You may obtain a copy of the License at
//
//     http://www.apache.org/licenses/LICENSE-2.0
//
// Unless required by applicable law or agreed to in writing, software
// distributed under the License is distributed on an "AS IS" BASIS,
// WITHOUT WARRANTIES OR CONDITIONS OF ANY KIND, either express or implied.
// See the License for the specific language governing permissions and
// limitations under the License.

package mcmhub

import (
	"context"
	"encoding/json"
	"fmt"
	"io/ioutil"
	"path/filepath"
	"reflect"
	"strings"

	"github.com/ghodss/yaml"
	"github.com/pkg/errors"
	gerr "github.com/pkg/errors"
	k8serrors "k8s.io/apimachinery/pkg/api/errors"
	"k8s.io/apimachinery/pkg/apis/meta/v1/unstructured"
	"k8s.io/apimachinery/pkg/runtime"
	"k8s.io/apimachinery/pkg/types"
	"k8s.io/helm/pkg/repo"
	"k8s.io/klog"
	"sigs.k8s.io/controller-runtime/pkg/controller/controllerutil"

	chnv1 "github.com/open-cluster-management/multicloud-operators-channel/pkg/apis/apps/v1"
	dplv1 "github.com/open-cluster-management/multicloud-operators-deployable/pkg/apis/apps/v1"
	dplv1alpha1 "github.com/open-cluster-management/multicloud-operators-deployable/pkg/apis/apps/v1"
	appv1 "github.com/open-cluster-management/multicloud-operators-subscription/pkg/apis/apps/v1"
	subv1 "github.com/open-cluster-management/multicloud-operators-subscription/pkg/apis/apps/v1"
	helmops "github.com/open-cluster-management/multicloud-operators-subscription/pkg/subscriber/helmrepo"

	"github.com/open-cluster-management/multicloud-operators-subscription/pkg/utils"
)

type kubeResource struct {
	APIVersion string `yaml:"apiVersion"`
	Kind       string `yaml:"kind"`
	Metadata   *kubeResourceMetadata
}

type kubeResourceMetadata struct {
	Name      string `yaml:"name"`
	Namespace string `yaml:"namespace"`
}

// UpdateGitDeployablesAnnotation clones the git repo and regenerate deployables and update annotation if needed
func (r *ReconcileSubscription) UpdateGitDeployablesAnnotation(sub *appv1.Subscription) (bool, error) {
	updated := false
	origsub := &appv1.Subscription{}
	sub.DeepCopyInto(origsub)

	channel, err := r.getChannel(sub)

	if err != nil {
		klog.Errorf("Failed to find a channel for subscription: %s", sub.GetName())
		return false, err
	}

	if utils.IsGitChannel(string(channel.Spec.Type)) {
		klog.Infof("Subscription %s has Git type channel.", sub.GetName())

		user, pwd, err := utils.GetChannelSecret(r.Client, channel)

		if err != nil {
			klog.Errorf("Failed to get secret for channel: %s", channel.GetName())
			return false, err
		}

		commit, err := utils.CloneGitRepo(channel.Spec.Pathname,
			utils.GetSubscriptionBranch(sub),
			user,
			pwd,
			utils.GetLocalGitFolder(channel, sub))

		if err != nil {
			klog.Error(err.Error())
			return false, err
		}

		annotations := sub.GetAnnotations()
		if annotations == nil {
			annotations = make(map[string]string)
			sub.SetAnnotations(annotations)
		}

		// Compare the commit to the Git repo and update deployables only if the commit has changed
		if !strings.EqualFold(annotations[appv1.AnnotationGitCommit], commit) {
			// Delete the existing deployables and recreate them
			r.deleteSubscriptionDeployables(sub)

<<<<<<< HEAD
			annotations[appv1.AnnotationGitCommit] = commit
=======
		annotations[appv1.AnnotationGitCommit] = commit
>>>>>>> b97d4467

			sub.SetAnnotations(annotations)

			baseDir := utils.GetLocalGitFolder(channel, sub)
			resourcePath := getResourcePath(channel, sub)

			err = r.processRepo(channel, sub, utils.GetLocalGitFolder(channel, sub), resourcePath, baseDir)

			if err != nil {
				klog.Error(err.Error())
				return false, err
			}

			r.updateGitSubDeployablesAnnotation(sub)

			// Check and add cluster-admin annotation for multi-namepsace application
			r.AddClusterAdminAnnotation(sub)

			if annotations[appv1.AnnotationDeployables] == "" {
				// this might have failed previously. Try again.
				r.updateGitSubDeployablesAnnotation(sub)
			}

			if ifUpdateGitSubscriptionAnnotation(origsub, sub) {
				updated = true
			}
		}
	}

	return updated, nil
}

// ifUpdateGitSubscriptionAnnotation compare given annoations between the two subscriptions. return true if no the same
func ifUpdateGitSubscriptionAnnotation(origsub, newsub *appv1.Subscription) bool {
	origanno := origsub.GetAnnotations()
	newanno := newsub.GetAnnotations()

	// 1. compare deployables list annoation
	if ifUpdateAnnotation(origanno, newanno, appv1.AnnotationDeployables) {
		return true
	}

	// 2. compare git-commit annoation
	origGitCommit, origok := origanno[appv1.AnnotationGitCommit]
	newGitCommit, newok := newanno[appv1.AnnotationGitCommit]

	if (!origok && newok) || (origok && !newok) || (origGitCommit != newGitCommit) {
		klog.V(1).Infof("different Git Subscription git-commit annotations. origGitCommit: %v, newGitCommit: %v",
			origGitCommit, newGitCommit)
		return true
	}

	// 3. compare cluster-admin annoation
	origClusterAdmin, origok := origanno[appv1.AnnotationClusterAdmin]
	newClusterAdmin, newok := newanno[appv1.AnnotationClusterAdmin]

	if (!origok && newok) || (origok && !newok) || origClusterAdmin != newClusterAdmin {
		klog.V(1).Infof("different Git Subscription cluster-admin annotations. origClusterAdmin: %v, newClusterAdmin: %v",
			origClusterAdmin, newClusterAdmin)
		return true
	}

	// 4. compare topo annoation
	if ifUpdateAnnotation(origanno, newanno, appv1.AnnotationTopo) {
		return true
	}

	return false
}

func ifUpdateAnnotation(origanno, newanno map[string]string, annoString string) bool {
	origdplmap := make(map[string]bool)

	if origanno != nil {
		dpls := origanno[annoString]
		if dpls != "" {
			dplkeys := strings.Split(dpls, ",")
			for _, dplkey := range dplkeys {
				origdplmap[dplkey] = true
			}
		}

		klog.V(1).Infof("orig dpl map: %v", origdplmap)
	}

	newdplmap := make(map[string]bool)

	if newanno != nil {
		dpls := newanno[annoString]
		if dpls != "" {
			dplkeys := strings.Split(dpls, ",")
			for _, dplkey := range dplkeys {
				newdplmap[dplkey] = true
			}
		}

		klog.V(1).Infof("new dpl map: %v", newdplmap)
	}

	if !reflect.DeepEqual(origdplmap, newdplmap) {
		klog.V(1).Infof("different Git Subscription deployable annotations. origdplmap: %v, newdplmap: %v",
			origdplmap, newdplmap)
		return true
	}

	return false
}

// AddClusterAdminAnnotation adds cluster-admin annotation if conditions are met
func (r *ReconcileSubscription) AddClusterAdminAnnotation(sub *appv1.Subscription) bool {
	annotations := sub.GetAnnotations()
	delete(annotations, appv1.AnnotationClusterAdmin) // make sure cluster-admin annotation is removed to begin with

	if utils.IsClusterAdmin(r.Client, sub, r.eventRecorder) {
		annotations[appv1.AnnotationClusterAdmin] = "true"
		sub.SetAnnotations(annotations)

		return true
	}

	return false
}

func getResourcePath(chn *chnv1.Channel, sub *appv1.Subscription) string {
	resourcePath := utils.GetLocalGitFolder(chn, sub)

	annotations := sub.GetAnnotations()
	if annotations[appv1.AnnotationGithubPath] != "" {
		resourcePath = filepath.Join(utils.GetLocalGitFolder(chn, sub), annotations[appv1.AnnotationGithubPath])
	} else if annotations[appv1.AnnotationGitPath] != "" {
		resourcePath = filepath.Join(utils.GetLocalGitFolder(chn, sub), annotations[appv1.AnnotationGitPath])
	}

	return resourcePath
}

func getGitChart(sub *appv1.Subscription, localRepoRoot, subPath string) (*repo.IndexFile, error) {
	chartDirs, a, b, c, d, err := utils.SortResources(localRepoRoot, subPath)
	if err != nil {
		return nil, gerr.Wrap(err, "failed to get helm index for topo annotation")
	}

	//to pass the linter without changing the utils.SortResources() API
	_ = fmt.Sprint(a, b, c, d)

	// Build a helm repo index file
	indexFile, err := utils.GenerateHelmIndexFile(sub, localRepoRoot, chartDirs)

	if err != nil {
		// If package name is not specified in the subscription, filterCharts throws an error. In this case, just return the original index file.
		return nil, gerr.Wrap(err, "failed to get helm index file")
	}

	return indexFile, nil
}

func (r *ReconcileSubscription) gitHelmResourceString(sub *appv1.Subscription, chn *chnv1.Channel) string {
	idxFile, err := getGitChart(sub, utils.GetLocalGitFolder(chn, sub), getResourcePath(chn, sub))
	if err != nil {
		klog.Error(err.Error())
		return ""
	}

	_ = idxFile

	if len(idxFile.Entries) != 0 {
		rls, err := helmops.ChartIndexToHelmReleases(r.Client, chn, sub, idxFile)
		if err != nil {
			klog.Error(err.Error())
			return ""
		}

		res, err := generateResrouceList(r.cfg, rls)
		if err != nil {
			klog.Error(err.Error())
			return ""
		}

		return res
	}

	return ""
}

// updateGitSubDeployablesAnnotation set all deployables subscribed by git subscription to the apps.open-cluster-management.io/deployables annotation
func (r *ReconcileSubscription) updateGitSubDeployablesAnnotation(sub *appv1.Subscription) {
	allDpls := r.getSubscriptionDeployables(sub)

	dplstr := ""
	for dplkey := range allDpls {
		if dplstr != "" {
			dplstr += ","
		}

		dplstr += dplkey
	}

	klog.Info("subscription updated for ", sub.Namespace, "/", sub.Name, " new deployables:", dplstr)

	subanno := sub.GetAnnotations()
	if subanno == nil {
		subanno = make(map[string]string)
	}

	subanno[appv1.AnnotationDeployables] = dplstr

	if err := r.updateAnnotationTopo(sub, allDpls); err != nil {
		klog.Errorf("failed to update topo annotation for git sub %v, err: %v", sub.Name, err)
	}

	sub.SetAnnotations(subanno)
}

func (r *ReconcileSubscription) updateAnnotationTopo(sub *subv1.Subscription, allDpls map[string]*dplv1alpha1.Deployable) error {
	dplStr, err := updateResourceListViaDeployableMap(allDpls)
	if err != nil {
		return gerr.Wrap(err, "failed to parse deployable template")
	}

	chn, err := r.getChannel(sub)
	if err != nil {
		return gerr.Wrap(err, "fail to get channel info")
	}

	subanno := sub.GetAnnotations()
	if subanno == nil {
		subanno = make(map[string]string)
	}

	chartRes := r.gitHelmResourceString(sub, chn)
	tpStr := dplStr

	if len(chartRes) != 0 {
		tpStr = fmt.Sprintf("%v,%v", tpStr, chartRes)
	}

	klog.V(3).Infof("dplStr string: %v\n chartStr %v", tpStr, chartRes)

	subanno[appv1.AnnotationTopo] = tpStr

	subanno = appendAnsiblejobToSubsriptionAnnotation(subanno, sub.Status.AnsibleJobsStatus)

	sub.SetAnnotations(subanno)

	klog.V(3).Infof("topo string: %v", tpStr)

	return nil
}

func (r *ReconcileSubscription) processRepo(chn *chnv1.Channel, sub *appv1.Subscription, localRepoRoot, subPath, baseDir string) error {
	chartDirs, kustomizeDirs, crdsAndNamespaceFiles, rbacFiles, otherFiles, err := utils.SortResources(localRepoRoot, subPath)
	if err != nil {
		klog.Error(err, "Failed to sort kubernetes resources and helm charts.")
		return err
	}

	// Build a helm repo index file
	indexFile, err := utils.GenerateHelmIndexFile(sub, localRepoRoot, chartDirs)

	if err != nil {
		// If package name is not specified in the subscription, filterCharts throws an error. In this case, just return the original index file.
		klog.Error(err, "Failed to generate helm index file.")
		return err
	}

	b, _ := yaml.Marshal(indexFile)
	klog.Info("New index file ", string(b))

	// Create deployables for kube resources and helm charts from the git repo
	r.subscribeResources(chn, sub, crdsAndNamespaceFiles, baseDir)
	r.subscribeResources(chn, sub, rbacFiles, baseDir)
	r.subscribeResources(chn, sub, otherFiles, baseDir)
	r.subscribeKustomizations(chn, sub, kustomizeDirs, baseDir)
	err = r.subscribeHelmCharts(chn, sub, indexFile)

	if err != nil {
		klog.Error(err)
		return err
	}

	return nil
}

// clearSubscriptionTargetDpls clear the subscription target deployable if exists.
func (r *ReconcileSubscription) deleteSubscriptionDeployables(sub *appv1.Subscription) {
	klog.Info("Deleting sbscription deploaybles")

	subDeployables := r.getSubscriptionDeployables(sub)

	// delete subscription deployables if exists.
	for dplName, dpl := range subDeployables {
		klog.Info("deleting deployable: " + dplName)

		err := r.Delete(context.TODO(), dpl)

		if err != nil {
			klog.Errorf("Error in deleting sbuscription target deploayble: %#v, err: %#v ", dpl, err)
		}
	}
}

func (r *ReconcileSubscription) subscribeResources(chn *chnv1.Channel, sub *appv1.Subscription, rscFiles []string, baseDir string) {
	// sync kube resource deployables
	for _, rscFile := range rscFiles {
		file, err := ioutil.ReadFile(rscFile) // #nosec G304 rscFile is not user input

		if err != nil {
			klog.Error(err, "Failed to read YAML file "+rscFile)
			continue
		}

		//skip pre/posthook folder
		dir, _ := filepath.Split(rscFile)

		if strings.HasSuffix(dir, PrehookDirSuffix) || strings.HasSuffix(dir, PosthookDirSuffix) {
			continue
		}

		klog.Info("Processing ... " + rscFile)

		resourceDir := strings.Split(dir, baseDir)[1]
		resourceDir = strings.Trim(resourceDir, "/")

		resources := utils.ParseKubeResoures(file)

		if len(resources) > 0 {
			for _, resource := range resources {
				err = r.createDeployable(chn, sub, resourceDir, resource)
				if err != nil {
					klog.Error(err.Error())
				}
			}
		}
	}
}

func (r *ReconcileSubscription) subscribeKustomizations(chn *chnv1.Channel, sub *appv1.Subscription, kustomizeDirs map[string]string, baseDir string) {
	for _, kustomizeDir := range kustomizeDirs {
		klog.Info("Applying kustomization ", kustomizeDir)

		relativePath := kustomizeDir

		if len(strings.SplitAfter(kustomizeDir, baseDir+"/")) > 1 {
			relativePath = strings.SplitAfter(kustomizeDir, baseDir+"/")[1]
		}

		for _, ov := range sub.Spec.PackageOverrides {
			ovKustomizeDir := strings.Split(ov.PackageName, "kustomization")[0]
			if !strings.EqualFold(ovKustomizeDir, relativePath) {
				continue
			} else {
				klog.Info("Overriding kustomization ", kustomizeDir)
				pov := ov.PackageOverrides[0] // there is only one override for kustomization.yaml
				err := utils.OverrideKustomize(pov, kustomizeDir)
				if err != nil {
					klog.Error("Failed to override kustomization.")
					break
				}
			}
		}

		out, err := utils.RunKustomizeBuild(kustomizeDir)

		if err != nil {
			klog.Error("Failed to applying kustomization, error: ", err.Error())
		}

		// Split the output of kustomize build output into individual kube resource YAML files
		resources := strings.Split(string(out), "---")
		for _, resource := range resources {
			resourceFile := []byte(strings.Trim(resource, "\t \n"))

			t := kubeResource{}
			err := yaml.Unmarshal(resourceFile, &t)

			if err != nil {
				klog.Error(err, "Failed to unmarshal YAML file")
				continue
			}

			if t.APIVersion == "" || t.Kind == "" {
				klog.Info("Not a Kubernetes resource")
			} else {
				err := r.createDeployable(chn, sub, strings.Trim(relativePath, "/"), resourceFile)
				if err != nil {
					klog.Error("Failed to apply a resource, error: ", err)
				}
			}
		}
	}
}

func (r *ReconcileSubscription) createDeployable(
	chn *chnv1.Channel,
	sub *appv1.Subscription,
	dir string,
	filecontent []byte) error {
	obj := &unstructured.Unstructured{}

	if err := yaml.Unmarshal(filecontent, &obj); err != nil {
		klog.Error("Failed to unmarshal resource YAML.")
		return err
	}

	dpl := &dplv1.Deployable{}
	prefix := ""

	if dir != "" {
		prefix = strings.ReplaceAll(dir, "/", "-") + "-"
	}

	dpl.Name = strings.ToLower(sub.Name + "-" + prefix + obj.GetName() + "-" + obj.GetKind())
	klog.Info("Creating a deployable " + dpl.Name)

	if len(dpl.Name) > 252 { // kubernetest resource name length limit
		dpl.Name = dpl.Name[0:251]
	}

	dpl.Namespace = sub.Namespace

	if err := controllerutil.SetControllerReference(sub, dpl, r.scheme); err != nil {
		return errors.Wrap(err, "failed to set controller reference")
	}

	dplanno := make(map[string]string)
	dplanno[chnv1.KeyChannel] = chn.Name
	dplanno[dplv1.AnnotationExternalSource] = dir
	dplanno[dplv1.AnnotationLocal] = "false"
	dplanno[dplv1.AnnotationDeployableVersion] = obj.GetAPIVersion()
	dpl.SetAnnotations(dplanno)

	subscriptionNameLabel := types.NamespacedName{
		Name:      sub.Name,
		Namespace: sub.Namespace,
	}
	subscriptionNameLabelStr := strings.ReplaceAll(subscriptionNameLabel.String(), "/", "-")

	dplLabels := make(map[string]string)
	dplLabels[chnv1.KeyChannel] = chn.Name
	dplLabels[chnv1.KeyChannelType] = string(chn.Spec.Type)
	dplLabels[appv1.LabelSubscriptionName] = subscriptionNameLabelStr
	dpl.SetLabels(dplLabels)

	dpl.Spec.Template = &runtime.RawExtension{}

	var err error
	dpl.Spec.Template.Raw, err = json.Marshal(obj)

	if err != nil {
		klog.Error("failed to marshal resource to template")
		return err
	}

	if err := r.Client.Create(context.TODO(), dpl); err != nil {
		if k8serrors.IsAlreadyExists(err) {
			klog.Info("deployable already exists. Updating it.")

			if err := r.Client.Update(context.TODO(), dpl); err != nil {
				klog.Error("Failed to update deployable.")
				return err
			}

			return nil
		}

		return err
	}

	return nil
}

type helmSpec struct {
	ChartName   string      `json:"chartName,omitempty"`
	ReleaseName string      `json:"releaseName,omitempty"`
	Version     string      `json:"version,omitempty"`
	Source      *helmSource `json:"source,omitempty"`
}

type helmSource struct {
	HelmRepo *sourceURLs `json:"helmRepo,omitempty"`
	Git      *sourceURLs `json:"git,omitempty"`
	Type     string      `json:"type,omitempty"`
}

type sourceURLs struct {
	URLs      []string `json:"urls,omitempty"`
	ChartPath string   `json:"chartPath,omitempty"`
}

func (r *ReconcileSubscription) subscribeHelmCharts(chn *chnv1.Channel, sub *appv1.Subscription, indexFile *repo.IndexFile) (err error) {
	for packageName, chartVersions := range indexFile.Entries {
		klog.Infof("chart: %s\n%v", packageName, chartVersions)

		obj := &unstructured.Unstructured{}
		obj.SetKind("HelmRelease")
		obj.SetAPIVersion("apps.open-cluster-management.io/v1")
		obj.SetName(packageName + "-" + chartVersions[0].Version)

		spec := &helmSpec{}
		spec.ChartName = packageName
		spec.ReleaseName = packageName
		spec.Version = chartVersions[0].Version

		sourceurls := &sourceURLs{}
		sourceurls.URLs = []string{chn.Spec.Pathname}

		src := &helmSource{}

		src.Type = chnv1.ChannelTypeGit
		src.Git = sourceurls
		chartVersion, _ := indexFile.Get(packageName, chartVersions[0].Version)
		src.Git.ChartPath = chartVersion.URLs[0]

		spec.Source = src

		obj.Object["spec"] = spec

		dplSpec, err := json.Marshal(obj)

		if err != nil {
			klog.Error("failed to marshal helmrelease spec")
			continue
		}

		klog.Info("generating deployable")

		err = r.createDeployable(chn, sub, "", dplSpec)

		if err != nil {
			klog.Error("failed to create deployable for helmrelease: " + packageName + "-" + chartVersions[0].Version)
			continue
		}
	}

	return nil
}<|MERGE_RESOLUTION|>--- conflicted
+++ resolved
@@ -100,11 +100,7 @@
 			// Delete the existing deployables and recreate them
 			r.deleteSubscriptionDeployables(sub)
 
-<<<<<<< HEAD
 			annotations[appv1.AnnotationGitCommit] = commit
-=======
-		annotations[appv1.AnnotationGitCommit] = commit
->>>>>>> b97d4467
 
 			sub.SetAnnotations(annotations)
 
